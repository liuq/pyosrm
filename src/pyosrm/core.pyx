--- conflicted
+++ resolved
@@ -116,44 +116,24 @@
              osrm.Coordinate* coords
              osrm.TableParameters *params = new osrm.TableParameters()
 
-<<<<<<< HEAD
-        # TODO: take the indexes as input
-        # params[0].sources
-        # params[0].destinations
-=======
->>>>>>> 11d65b98
         if annotations:
             if not isinstance(annotations, str) and isinstance(annotations, Iterable):
                 for annotation in annotations:
                     if annotation == "duration":
-<<<<<<< HEAD
-                        params[0].annotations = <osrm.TableAnnotationsType>(<unsigned int>params[0].annotations | <unsigned int>osrm.TableAnnotationsType.TableDuration)
-                    elif annotation == "distance":
-                        params[0].annotations = <osrm.TableAnnotationsType>(<unsigned int>params[0].annotations | <unsigned int>osrm.TableAnnotationsType.TableDistance)
-                    elif annotation == "all":
-                        params[0].annotations = <osrm.TableAnnotationsType>(<unsigned int>params[0].annotations | <unsigned int>osrm.TableAnnotationsType.TableAll)
-=======
                         params[0].annotations = <osrm.TAnnotationsType>(<unsigned int>params[0].annotations | <unsigned int>osrm.TAnnotationsType.TDuration)
                     elif annotation == "distance":
                         params[0].annotations = <osrm.TAnnotationsType>(<unsigned int>params[0].annotations | <unsigned int>osrm.TAnnotationsType.TDistance)
                     elif annotation == "all":
                         params[0].annotations = <osrm.TAnnotationsType>(<unsigned int>params[0].annotations | <unsigned int>osrm.TAnnotationsType.TAll)
->>>>>>> 11d65b98
                     elif annotation == "none":
                         pass
                     else:
                         raise ValueError(f"Annotation {annotation} not recognized")
             else:
                 if annotations == "all":
-<<<<<<< HEAD
-                    params[0].annotations = osrm.TableAnnotationsType.TableAll
-                elif annotations == "none":
-                    params[0].annotations = osrm.TableAnnotationsType.TableNoAnnotation
-=======
                     params[0].annotations = osrm.TAnnotationsType.TAll
                 elif annotations == "none":
                     params[0].annotations = osrm.TAnnotationsType.TNoAnnotation
->>>>>>> 11d65b98
                 else:
                     raise ValueError(f"Annotation {annotations} not recognized")
 
@@ -379,19 +359,6 @@
 
     def json(self):
         cdef:
-<<<<<<< HEAD
-            char* destinations_k = "destinations"
-            char* routes_k = "routes"
-            char* distance_k = "distance"
-            char* duration_k = "duration"
-            char* message_k = "message"
-            char* geometry_k = "geometry"
-            char* weight_name_k = "weight_name"
-            char* weight_k = "weight"
-            char* legs_k = "legs"
-            char* summary_k = "summary"
-            char* waypoints_k = "waypoints"
-=======
             char* sources_k = "sources"
             char* destinations_k = "destinations"
             char* distance_k = "distance"
@@ -399,37 +366,21 @@
             char* distances_k = "distances"
             char* durations_k = "durations"
             char* message_k = "message"
->>>>>>> 11d65b98
             char* name_k = "name"
             char* hint_k = "hint"
             char* location_k = "location"
             char* annotation_k = "annotation"
-<<<<<<< HEAD
-            char* speed_k = "speed"
-            char* datasources_k = "datasources"
-            char* nodes_k = "nodes"
-=======
->>>>>>> 11d65b98
 
         cdef osrm._JsonObject json_result = self._thisptr.get[osrm._JsonObject]()
 
         cdef:
             osrm._Array sources
             osrm._Array destinations
-<<<<<<< HEAD
-            osrm._Array durations
-            osrm._Array distances
-            osrm._JsonObject waypoint
-            osrm._Array location
-            osrm._JsonObject annotation
-            osrm._Array annotations
-=======
             osrm._Array distances
             osrm._Array durations
             osrm._JsonObject waypoint
             osrm._Array location
             osrm._Array data
->>>>>>> 11d65b98
 
         if self._status == osrm.Status.Error:
             return {
@@ -437,62 +388,6 @@
                 "message": json_result.values[message_k].get[osrm._String]().value
             }
         else:
-<<<<<<< HEAD
-            routes = json_result.values[routes_k].get[osrm._Array]()
-            parsed_routes  = []
-
-            for ii in range(routes.values.size()):
-                route = routes.values.at(ii).get[osrm._JsonObject]()
-
-                legs = route.values[legs_k].get[osrm._Array]()
-                parsed_legs = []
-                for jj in range(legs.values.size()):
-                    leg = legs.values.at(jj).get[osrm._JsonObject]()
-                    _annotation = {}
-                    if leg.values.find(annotation_k) != leg.values.end():
-                        annotation = leg.values[annotation_k].get[osrm._JsonObject]()
-                        if annotation.values.find(speed_k) != annotation.values.end():
-                            annotations = annotation.values[speed_k].get[osrm._Array]()
-                            _annotation['speed'] = [annotations.values.at(i).get[osrm._Number]().value for i in range(annotations.values.size())]
-                        if annotation.values.find(duration_k) != annotation.values.end():                            
-                            annotations = annotation.values[duration_k].get[osrm._Array]()
-                            _annotation['duration'] = [annotations.values.at(i).get[osrm._Number]().value for i in range(annotations.values.size())]
-                        if annotation.values.find(weight_k) != annotation.values.end():
-                            annotations = annotation.values[weight_k].get[osrm._Array]()
-                            _annotation['weight'] = [annotations.values.at(i).get[osrm._Number]().value for i in range(annotations.values.size())]
-                        if annotation.values.find(datasources_k) != annotation.values.end():
-                            annotations = annotation.values[datasources_k].get[osrm._Array]()
-                            _annotation['datasources'] = [<unsigned int>annotations.values.at(i).get[osrm._Number]().value for i in range(annotations.values.size())]
-                        if annotation.values.find(nodes_k) != annotation.values.end():
-                            annotations = annotation.values[nodes_k].get[osrm._Array]()
-                            _annotation['nodes'] = [<unsigned int>annotations.values.at(i).get[osrm._Number]().value for i in range(annotations.values.size())]
-                        
-                    parsed_legs.append({
-                        "steps": [],
-                        "distance": leg.values[distance_k].get[osrm._Number]().value,
-                        "duration": leg.values[duration_k].get[osrm._Number]().value,
-                        "summary": leg.values[summary_k].get[osrm._String]().value.decode("UTF-8"),
-                        "annotation": _annotation
-                    })
-
-
-                parsed_routes.append({
-                    "distance": route.values[distance_k].get[osrm._Number]().value,
-                    "duration": route.values[duration_k].get[osrm._Number]().value,
-                    "legs": parsed_legs,
-                    "geometry": route.values[geometry_k].get[osrm._String]().value.decode("UTF-8"),
-                    "weight_name": route.values[weight_name_k].get[osrm._String]().value.decode("UTF-8"),
-                    "weight": route.values[weight_k].get[osrm._Number]().value,
-                })
-
-            waypoints = json_result.values[waypoints_k].get[osrm._Array]()
-            parsed_waypoints = []
-
-            for ii in range(waypoints.values.size()):
-                waypoint = waypoints.values.at(ii).get[osrm._JsonObject]()
-                location = waypoint.values[location_k].get[osrm._Array]()
-                parsed_waypoints.append({
-=======
             sources = json_result.values[sources_k].get[osrm._Array]()
             parsed_sources = []
 
@@ -513,21 +408,12 @@
                 waypoint = destinations.values.at(ii).get[osrm._JsonObject]()
                 location = waypoint.values[location_k].get[osrm._Array]()
                 parsed_destinations.append({
->>>>>>> 11d65b98
                     "distance": waypoint.values[distance_k].get[osrm._Number]().value,
                     "name": waypoint.values[name_k].get[osrm._String]().value.decode("UTF-8"),
                     "hint": waypoint.values[hint_k].get[osrm._String]().value.decode("UTF-8"),
                     "location": [location.values.at(0).get[osrm._Number]().value, location.values.at(1).get[osrm._Number]().value]
                 })
 
-<<<<<<< HEAD
-            return {
-                "routes": parsed_routes,
-                "waypoints": parsed_waypoints,
-                "code": "Ok" if self._status == osrm.Status.Ok else "Error"
-            }
-
-=======
             result = {
                 "sources": parsed_sources,
                 "destinations": parsed_destinations,
@@ -556,7 +442,6 @@
 
             return result
 
->>>>>>> 11d65b98
     cdef set_status(self, osrm.Status status):
         self._status = status
 
